--- conflicted
+++ resolved
@@ -160,19 +160,6 @@
         }
 
         /// <summary>
-<<<<<<< HEAD
-=======
-        /// Verifies the current method.
-        /// </summary>
-        /// <param name="method">The method to verify.</param>
-        public void VerifyEnteredMethod(MethodBase method)
-        {
-            Debug.Assert(method != null, "Invalid method");
-            Debug.Assert(calledMethods.Contains(method), $"Method '{method}' not entered");
-        }
-
-        /// <summary>
->>>>>>> 7ac957a2
         /// Computes a new string containing call-stack information.
         /// </summary>
         /// <param name="target">The target builder.</param>
